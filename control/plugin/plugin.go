package plugin

// Config Policy
// task > control > default

import (
	"crypto/rand"
	"crypto/rsa"
	"encoding/base64"
	"encoding/json"
	"log"
	"os"
	"time"
)

var (
	// Timeout settings
	// How much time must elapse before a lack of Ping results in a timeout
	PingTimeoutDuration = time.Second * 5
	// How many succesive PingTimeouts must occur to equal a failure.
	PingTimeoutLimit = 3
)

const (
	// List of plugin type
	CollectorPluginType PluginType = iota
	PublisherPluginType
	ProcessorPluginType
)

const (
	// List of plugin response states
	PluginSuccess PluginResponseState = iota
	PluginFailure
)

var (
	// Array matching plugin type enum to a string
	// note: in string represenation we use lower case
	types = [...]string{
		"collector",
		"publisher",
		"processor",
	}
)

type PluginResponseState int

type Plugin interface{}

type ConfigPolicy struct{}

type PluginMeta struct {
	Name    string
	Version int
}

type MetricType struct {
	Namespace               []string
	LastAdvertisedTimestamp int64
}

func NewMetricType(ns []string) *MetricType {
	return &MetricType{
		Namespace:               ns,
		LastAdvertisedTimestamp: time.Now().Unix(),
	}
}

type PluginType int

// Returns string for matching enum plugin type
func (p PluginType) String() string {
	return types[p]
}

// Arguments passed to startup of Plugin
type Arg struct {
	// Plugin file path to binary
	PluginLogPath string
	// A public key from control used to verify RPC calls - not implemented yet
	ControlPubKey *rsa.PublicKey
	// The listen port requested - optional, defaults to 0 via InitSessionState()
	ListenPort string
	// Whether to run as daemon to exit after sending response
	RunAsDaemon bool
}

// Started plugin session state
type SessionState struct {
	*Arg
	Token         string
	ListenAddress string
	LastPing      time.Time
	Logger        *log.Logger
}

func InitSessionState(path, pluginArgsMsg string) (*SessionState, error) {
	pluginArg := new(Arg)
	err := json.Unmarshal([]byte(pluginArgsMsg), pluginArg)
	if err != nil {
		return nil, err
	}

	// If no port was provided we let the OS select a port for us.
	// This is safe as address is returned in the Response and keep
	// alive prevents unattended plugins.
	if pluginArg.ListenPort == "" {
		pluginArg.ListenPort = "0"
	}

	// Generate random token for this session
	rb := make([]byte, 32)
	rand.Read(rb)
	rs := base64.URLEncoding.EncodeToString(rb)

	return &SessionState{Arg: pluginArg, Token: rs}, nil
}

// Arguments passed to ping
type PingArgs struct{}

func (s *SessionState) Ping(arg PingArgs, b *bool) error {
	// For now we return nil. We can return an error if we are shutting
	// down or otherwise in a state we should signal poor health.
	// Reply should contain any context.
	s.LastPing = time.Now()
	s.Logger.Println("Ping received")
	return nil
}

// Arguments passed to Kill
type KillArgs struct {
	Reason string
}

func (s *SessionState) Kill(arg KillArgs, b *bool) error {
	// Right now we have no coordination needed. In the future we should
	// add control to wait on a lock before halting.
	s.Logger.Printf("Kill called by agent, reason: %s\n", arg.Reason)
	go func() {
		time.Sleep(time.Second * 2)
		s.haltPlugin(3)
	}()
	return nil
}

<<<<<<< HEAD
// Response from started plugin
type Response struct {
	Meta          PluginMeta
	ListenAddress string
	Token         string
	Type          PluginType

	// State is a signal from plugin to control that it passed
	// its own loading requirements
	State        PluginResponseState
	ErrorMessage string
=======
func (s *SessionState) generateResponse(r Response) []byte {
	// Add common plugin response properties
	r.ListenAddress = s.ListenAddress
	r.Token = s.Token
	rs, _ := json.Marshal(r)
	return rs
>>>>>>> 6ede4955
}

func (s *SessionState) haltPlugin(code int) {
	s.Logger.Printf("Halting with exit code (%d)\n", code)
	os.Exit(code)
}

func (s *SessionState) heartbeatWatch(killChan chan (struct{})) {
	s.Logger.Println("Heartbeat started")
	count := 0
	for {
		if time.Now().Sub(s.LastPing) >= PingTimeoutDuration {
			count++
			if count >= PingTimeoutLimit {
				s.Logger.Println("Heartbeat timeout expired")
				defer close(killChan)
				return
			}
		} else {
			s.Logger.Println("Heartbeat timeout reset")
			// Reset count
			count = 0
		}
		time.Sleep(PingTimeoutDuration)
	}
}

func generateResponse(r Response, s *SessionState) []byte {
	// Add common plugin response properties
	r.ListenAddress = s.ListenAddress
	r.Token = s.Token
	rs, _ := json.Marshal(r)
	return rs
}<|MERGE_RESOLUTION|>--- conflicted
+++ resolved
@@ -44,34 +44,46 @@
 	}
 )
 
+type MetricType struct {
+	namespace               []string
+	lastAdvertisedTimestamp int64
+}
+
+func (m *MetricType) Namespace() []string {
+	return m.namespace
+}
+
+func (m *MetricType) LastAdvertisedTimestamp() int64 {
+	return m.lastAdvertisedTimestamp
+}
+
+func NewMetricType(ns []string, last int64) *MetricType {
+	return &MetricType{
+		namespace:               ns,
+		lastAdvertisedTimestamp: last,
+	}
+}
+
 type PluginResponseState int
 
-type Plugin interface{}
-
-type ConfigPolicy struct{}
-
-type PluginMeta struct {
-	Name    string
-	Version int
-}
-
-type MetricType struct {
-	Namespace               []string
-	LastAdvertisedTimestamp int64
-}
-
-func NewMetricType(ns []string) *MetricType {
-	return &MetricType{
-		Namespace:               ns,
-		LastAdvertisedTimestamp: time.Now().Unix(),
-	}
-}
-
 type PluginType int
+
+// Plugin interface
+type Plugin interface {
+}
 
 // Returns string for matching enum plugin type
 func (p PluginType) String() string {
 	return types[p]
+}
+
+// Started plugin session state
+type SessionState struct {
+	*Arg
+	Token         string
+	ListenAddress string
+	LastPing      time.Time
+	Logger        *log.Logger
 }
 
 // Arguments passed to startup of Plugin
@@ -86,39 +98,32 @@
 	RunAsDaemon bool
 }
 
-// Started plugin session state
-type SessionState struct {
-	*Arg
-	Token         string
-	ListenAddress string
-	LastPing      time.Time
-	Logger        *log.Logger
-}
-
-func InitSessionState(path, pluginArgsMsg string) (*SessionState, error) {
-	pluginArg := new(Arg)
-	err := json.Unmarshal([]byte(pluginArgsMsg), pluginArg)
-	if err != nil {
-		return nil, err
-	}
-
-	// If no port was provided we let the OS select a port for us.
-	// This is safe as address is returned in the Response and keep
-	// alive prevents unattended plugins.
-	if pluginArg.ListenPort == "" {
-		pluginArg.ListenPort = "0"
-	}
-
-	// Generate random token for this session
-	rb := make([]byte, 32)
-	rand.Read(rb)
-	rs := base64.URLEncoding.EncodeToString(rb)
-
-	return &SessionState{Arg: pluginArg, Token: rs}, nil
-}
-
 // Arguments passed to ping
 type PingArgs struct{}
+
+type KillArgs struct {
+	Reason string
+}
+
+// Response from started plugin
+type Response struct {
+	Meta          PluginMeta
+	ListenAddress string
+	Token         string
+	Type          PluginType
+	// State is a signal from plugin to control that it passed
+	// its own loading requirements
+	State        PluginResponseState
+	ErrorMessage string
+}
+
+type ConfigPolicy struct {
+}
+
+type PluginMeta struct {
+	Name    string
+	Version int
+}
 
 func (s *SessionState) Ping(arg PingArgs, b *bool) error {
 	// For now we return nil. We can return an error if we are shutting
@@ -127,11 +132,6 @@
 	s.LastPing = time.Now()
 	s.Logger.Println("Ping received")
 	return nil
-}
-
-// Arguments passed to Kill
-type KillArgs struct {
-	Reason string
 }
 
 func (s *SessionState) Kill(arg KillArgs, b *bool) error {
@@ -145,31 +145,39 @@
 	return nil
 }
 
-<<<<<<< HEAD
-// Response from started plugin
-type Response struct {
-	Meta          PluginMeta
-	ListenAddress string
-	Token         string
-	Type          PluginType
-
-	// State is a signal from plugin to control that it passed
-	// its own loading requirements
-	State        PluginResponseState
-	ErrorMessage string
-=======
 func (s *SessionState) generateResponse(r Response) []byte {
 	// Add common plugin response properties
 	r.ListenAddress = s.ListenAddress
 	r.Token = s.Token
 	rs, _ := json.Marshal(r)
 	return rs
->>>>>>> 6ede4955
 }
 
 func (s *SessionState) haltPlugin(code int) {
 	s.Logger.Printf("Halting with exit code (%d)\n", code)
 	os.Exit(code)
+}
+
+func InitSessionState(path, pluginArgsMsg string) (*SessionState, error) {
+	pluginArg := new(Arg)
+	err := json.Unmarshal([]byte(pluginArgsMsg), pluginArg)
+	if err != nil {
+		return nil, err
+	}
+
+	// If no port was provided we let the OS select a port for us.
+	// This is safe as address is returned in the Response and keep
+	// alive prevents unattended plugins.
+	if pluginArg.ListenPort == "" {
+		pluginArg.ListenPort = "0"
+	}
+
+	// Generate random token for this session
+	rb := make([]byte, 32)
+	rand.Read(rb)
+	rs := base64.URLEncoding.EncodeToString(rb)
+
+	return &SessionState{Arg: pluginArg, Token: rs}, nil
 }
 
 func (s *SessionState) heartbeatWatch(killChan chan (struct{})) {
@@ -190,12 +198,4 @@
 		}
 		time.Sleep(PingTimeoutDuration)
 	}
-}
-
-func generateResponse(r Response, s *SessionState) []byte {
-	// Add common plugin response properties
-	r.ListenAddress = s.ListenAddress
-	r.Token = s.Token
-	rs, _ := json.Marshal(r)
-	return rs
 }