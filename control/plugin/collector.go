--- conflicted
+++ resolved
@@ -25,11 +25,6 @@
 type CollectorReply struct {
 }
 
-<<<<<<< HEAD
-// Execution method for a Collector plugin. Error and exit code (int) returned.
-func StartCollector(m *PluginMeta, c CollectorPlugin, p *ConfigPolicy, path string, requestString string) (error, int) {
-	var exitCode int = 0
-=======
 type GetMetricTypesArgs struct {
 }
 
@@ -37,9 +32,9 @@
 	MetricTypes []*MetricType
 }
 
-// Execution method for a Collector plugin.
-func StartCollector(m *PluginMeta, c CollectorPlugin, p *ConfigPolicy, path string, requestString string) error {
->>>>>>> f284a506
+// Execution method for a Collector plugin. Error and exit code (int) returned.
+func StartCollector(m *PluginMeta, c CollectorPlugin, p *ConfigPolicy, path string, requestString string) (error, int) {
+	var exitCode int = 0
 
 	// TODO - Patching in logging, needs to be replaced with proper log pathing and deterministic log file naming
 
