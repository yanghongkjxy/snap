package control

import (
	"crypto/rsa"
	"errors"
	"fmt"
	"strings"
	"sync"
	"time"

	"github.com/intelsdilabs/gomit"

	"github.com/intelsdilabs/pulse/control/plugin"
	"github.com/intelsdilabs/pulse/control/plugin/client"
	"github.com/intelsdilabs/pulse/control/plugin/cpolicy"
	"github.com/intelsdilabs/pulse/control/routing"
	"github.com/intelsdilabs/pulse/core"
	"github.com/intelsdilabs/pulse/core/cdata"
	"github.com/intelsdilabs/pulse/core/control_event"
	"github.com/intelsdilabs/pulse/pkg/logger"
)

// control private key (RSA private key)
// control public key (RSA public key)
// Plugin token = token generated by plugin and passed to control
// Session token = plugin seed encrypted by control private key, verified by plugin using control public key
//

type executablePlugins []plugin.ExecutablePlugin

type pluginControl struct {
	// TODO, going to need coordination on changing of these
	RunningPlugins executablePlugins
	Started        bool

	controlPrivKey *rsa.PrivateKey
	controlPubKey  *rsa.PublicKey
	eventManager   *gomit.EventController

	pluginManager managesPlugins
	metricCatalog catalogsMetrics
	pluginRunner  runsPlugins

	strategy RoutingStrategy
}

type runsPlugins interface {
	Start() error
	Stop() []error
	AvailablePlugins() *availablePlugins
	AddDelegates(delegates ...gomit.Delegator)
	SetMetricCatalog(c catalogsMetrics)
	SetPluginManager(m managesPlugins)
	Monitor() *monitor
}

type managesPlugins interface {
	LoadPlugin(string) (*loadedPlugin, error)
	UnloadPlugin(CatalogedPlugin) error
	LoadedPlugins() *loadedPlugins
	SetMetricCatalog(catalogsMetrics)
	GenerateArgs() plugin.Arg
}

type catalogsMetrics interface {
	Get([]string, int) (*metricType, error)
	Add(*metricType)
	AddLoadedMetricType(*loadedPlugin, core.MetricType)
	Item() (string, []*metricType)
	Next() bool
	Subscribe([]string, int) error
	Unsubscribe([]string, int) error
	Table() map[string][]*metricType
	GetPlugin([]string, int) (*loadedPlugin, error)
}

// Returns a new pluginControl instance
func New() *pluginControl {

	c := &pluginControl{}
	// Initialize components
	//
	// Event Manager
	c.eventManager = gomit.NewEventController()
	logger.Debug("control.init", "event controller created")

	// Metric Catalog
	c.metricCatalog = newMetricCatalog()
	logger.Debug("control.init", "metric catalog created")

	// Plugin Manager
	c.pluginManager = newPluginManager()
	logger.Debug("control.init", "plugin manager created")
	//    Plugin Manager needs a reference to the metric catalog
	c.pluginManager.SetMetricCatalog(c.metricCatalog)

	// Plugin Runner
	c.pluginRunner = newRunner()
	logger.Debug("control.init", "runner created")
	c.pluginRunner.AddDelegates(c.eventManager)
	c.pluginRunner.SetMetricCatalog(c.metricCatalog)
	c.pluginRunner.SetPluginManager(c.pluginManager)

	// Strategy
	c.strategy = &routing.RoundRobinStrategy{}

	// Wire event manager

	// Start stuff
	err := c.pluginRunner.Start()
	if err != nil {
		panic(err)
	}

	return c
}

// Begin handling load, unload, and inventory
func (p *pluginControl) Start() error {
	// Start pluginManager when pluginControl starts
	p.Started = true
	logger.Debug("control.start", "started")
	return nil
}

func (p *pluginControl) Stop() {
	p.Started = false
	logger.Debug("control.stop", "stopped")
}

// Load is the public method to load a plugin into
// the LoadedPlugins array and issue an event when
// successful.
func (p *pluginControl) Load(path string) error {
	// logger.Debug("control.load", fmt.Sprintf("load called on path: %s", path))
	if !p.Started {
		return errors.New("Must start Controller before calling Load()")
	}

	if _, err := p.pluginManager.LoadPlugin(path); err != nil {
		return err
	}

	// defer sending event
	event := new(control_event.LoadPluginEvent)
	defer p.eventManager.Emit(event)
	return nil
}

func (p *pluginControl) Unload(pl CatalogedPlugin) error {
	err := p.pluginManager.UnloadPlugin(pl)
	if err != nil {
		return err
	}

	event := new(control_event.UnloadPluginEvent)
	defer p.eventManager.Emit(event)
	return nil
}

func (p *pluginControl) SwapPlugins(inPath string, out CatalogedPlugin) error {

	lp, err := p.pluginManager.LoadPlugin(inPath)
	if err != nil {
		return err
	}

	err = p.pluginManager.UnloadPlugin(out)
	if err != nil {
		err2 := p.pluginManager.UnloadPlugin(lp)
		if err2 != nil {
			return errors.New("failed to rollback after error" + err2.Error() + " -- " + err.Error())
		}
		return err
	}

	event := new(control_event.SwapPluginsEvent)
	defer p.eventManager.Emit(event)

	return nil
}

func (p *pluginControl) generateArgs() plugin.Arg {
	a := plugin.Arg{
		ControlPubKey: p.controlPubKey,
		PluginLogPath: "/tmp/pulse-test-plugin.log",
	}
	return a
}

// SubscribeMetricType validates the given config data, and if valid
// returns a MetricType with a config.  On error a collection of errors is returned
// either from config data processing, or the inability to find the metric.
func (p *pluginControl) SubscribeMetricType(mt core.MetricType, cd *cdata.ConfigDataNode) (core.MetricType, []error) {
	logger.Info("control.subscribe", fmt.Sprintf("subscription called with: %s", mt.Namespace()))
	subErrs := make([]error, 0)

	m, err := p.metricCatalog.Get(mt.Namespace(), mt.Version())
	if err != nil {
		subErrs = append(subErrs, err)
		return nil, subErrs
	}

	// No metric found return error.
	if m == nil {
		subErrs = append(subErrs, errors.New(fmt.Sprintf("no metric found cannot subscribe: (%s) version(%d)", mt.Namespace(), mt.Version())))
		return nil, subErrs
	}

	if m.policy == nil {
		m.policy = cpolicy.NewPolicyNode()
	}
	ncdTable, errs := m.policy.Process(cd.Table())
	if errs != nil && errs.HasErrors() {
		return nil, errs.Errors()
	}
	m.config = cdata.FromTable(*ncdTable)

	m.Subscribe()
	e := &control_event.MetricSubscriptionEvent{
		MetricNamespace: m.Namespace(),
		Version:         m.Version(),
	}
	defer p.eventManager.Emit(e)

	return m, nil
}

// UnsubscribeMetricType unsubscribes a MetricType
// If subscriptions fall below zero we will panic.
func (p *pluginControl) UnsubscribeMetricType(mt core.MetricType) {
	logger.Info("control.subscribe", fmt.Sprintf("unsubscription called with: %s", mt.Namespace()))
	err := p.metricCatalog.Unsubscribe(mt.Namespace(), mt.Version())
	if err != nil {
		// panic because if a metric falls below 0, something bad has happened
		panic(err.Error())
	}
	e := &control_event.MetricUnsubscriptionEvent{
		MetricNamespace: mt.Namespace(),
	}
	p.eventManager.Emit(e)
}

// SetMonitorOptions exposes monitors options
func (p *pluginControl) SetMonitorOptions(options ...monitorOption) {
	p.pluginRunner.Monitor().Option(options...)
}

// the public interface for a plugin
// this should be the contract for
// how mgmt modules know a plugin
type CatalogedPlugin interface {
	Name() string
	Version() int
	TypeName() string
	Status() string
	LoadedTimestamp() int64
}

// the collection of cataloged plugins used
// by mgmt modules
type PluginCatalog []CatalogedPlugin

// returns a copy of the plugin catalog
func (p *pluginControl) PluginCatalog() PluginCatalog {
	table := p.pluginManager.LoadedPlugins().Table()
	pc := make([]CatalogedPlugin, len(table))
	for i, lp := range table {
		pc[i] = lp
	}
	return pc
}

func (p *pluginControl) MetricCatalog() []core.MetricType {
	var c []core.MetricType
	for p.metricCatalog.Next() {
		_, mts := p.metricCatalog.Item()
		for _, mt := range mts {
			c = append(c, mt)
		}
	}
	return c
}

func (p *pluginControl) MetricExists(mns []string, ver int) bool {
	_, err := p.metricCatalog.Get(mns, ver)
	if err == nil {
		return true
	}
	return false
}

// Calls collector plugins for the metric types and returns collection response containing metrics.
// Blocking method.
// returns both metrics and and all errors independtly
// is up to the client logic to ignore received metrics and check errors or partialy used received metrics
func (p *pluginControl) CollectMetrics(
	metricTypes []core.MetricType,
	config *cdata.ConfigDataNode,
	deadline time.Time,
) (metrics []core.Metric, errs []error) {

	pluginToMetricMap, err := groupMetricTypesByPlugin(p.metricCatalog, metricTypes)
	if err != nil {
		errs = append(errs, err)
		return
	}

<<<<<<< HEAD
	metrics := []core.Metric{}
	mChan := make(chan interface{})
	killChan := make(chan struct{})
	defer close(killChan)
	var wg sync.WaitGroup

=======
>>>>>>> 1e853204
	// For each available plugin call available plugin using RPC client and wait for response (goroutines)
	for pluginKey, pmt := range pluginToMetricMap {

		// resolve a pool (from catalog)
		pool, err := getPool(pluginKey, p.pluginRunner.AvailablePlugins())
		if err != nil {
			errs = append(errs, err)
			continue
		}

		// resolve a available plugin from pool
		ap, err := getAvailablePlugin(pool, p.strategy)
		if err != nil {
			errs = append(errs, err)
			continue
		}

		// cast client to PluginCollectorClient
		cli, ok := ap.Client.(client.PluginCollectorClient)
		if !ok {
			err := errors.New("unable to cast client to PluginCollectorClient")
			errs = append(errs, err)
			continue
		}

<<<<<<< HEAD
		wg.Add(1)

		go func(mt []core.MetricType) {
			select {
			case <-killChan:
				return
			default:
				metrics, err = cli.CollectMetrics(mt)
				if err != nil {
					//return nil, err
					mChan <- err
				} else {
					mChan <- metrics
				}
			}
		}(pmt.metricTypes)

	}

	go func() {
		wg.Wait()
		close(mChan)
	}()

	for n := range mChan {
		switch n.(type) {
		case []core.Metric:
			metrics = append(metrics, n.([]core.Metric)...)
			wg.Done()
		case error:
			collErr := n.(error)
			killChan <- struct{}{}
			return nil, collErr
		default:
			panic("Unexpected type")
=======
		// get a metrics
		metrics, err = cli.CollectMetrics(pmt.metricTypes)
		if err != nil {
			errs = append(errs, err)
			continue
>>>>>>> 1e853204
		}

		// update statics about plugin usage - only when succesful
		ap.hitCount++
		ap.lastHitTime = time.Now()
	}

	// return both collected metrics and all errors
	return
}

// ------------------- helper struct and function for grouping metrics types ------

// just a tuple of loadedPlugin and metricType slice
type pluginMetricTypes struct {
	plugin      *loadedPlugin
	metricTypes []core.MetricType
}

func (p *pluginMetricTypes) Count() int {
	return len(p.metricTypes)
}

// groupMetricTypesByPlugin groups metricTypes by a plugin.Key() and returns appropriate structure
func groupMetricTypesByPlugin(cat catalogsMetrics, metricTypes []core.MetricType) (map[string]pluginMetricTypes, error) {
	pmts := make(map[string]pluginMetricTypes)
	// For each plugin type select a matching available plugin to call
	for _, mt := range metricTypes {

		// This is set to choose the newest and not pin version. TODO, be sure version is set to -1 if not provided by user on Task creation.
		lp, err := cat.GetPlugin(mt.Namespace(), -1)
		if err != nil {
			return nil, err
		}
		// if loaded plugin is nil, we have failed.  return error
		if lp == nil {
			return nil, errors.New(fmt.Sprintf("Metric missing: %s", strings.Join(mt.Namespace(), "/")))
		}

		// fmt.Printf("Found plugin (%s v%d) for metric (%s)\n", lp.Name(), lp.Version(), strings.Join(m.Namespace(), "/"))

		key := lp.Key()

		//
		pmt, _ := pmts[key]
		pmt.plugin = lp
		pmt.metricTypes = append(pmt.metricTypes, mt)
		pmts[key] = pmt

	}
	return pmts, nil
}

// getPool finds a pool for a given pluginKey and checks is not empty
func getPool(pluginKey string, availablePlugins *availablePlugins) (*availablePluginPool, error) {

	pool := availablePlugins.Collectors.GetPluginPool(pluginKey)

	if pool == nil {
		// return error because this plugin has no pool
		return nil, errors.New(fmt.Sprintf("no available plugins for plugin type (%s)", pluginKey))
	}

	// TODO: Lock this apPool so we are the only one operating on it.
	if pool.Count() == 0 {
		// return error indicating we have no available plugins to call for Collect
		return nil, errors.New(fmt.Sprintf("there is no availablePlugins in pool (%s)", pluginKey))
	}
	return pool, nil
}

// getAvailablePlugin finds a "best" availablePlugin to be asked for metrics
func getAvailablePlugin(pool *availablePluginPool, strategy RoutingStrategy) (*availablePlugin, error) {

	// Use a router strategy to select an available plugin from the pool
	ap, err := pool.SelectUsingStrategy(strategy)
	if err != nil {
		return nil, err
	}

	if ap == nil {
		return nil, errors.New(fmt.Sprintf("no available plugin selected in pool %v", pool))
	}

	return ap, nil
}<|MERGE_RESOLUTION|>--- conflicted
+++ resolved
@@ -290,10 +290,9 @@
 	return false
 }
 
-// Calls collector plugins for the metric types and returns collection response containing metrics.
-// Blocking method.
-// returns both metrics and and all errors independtly
-// is up to the client logic to ignore received metrics and check errors or partialy used received metrics
+// CollectMetrics is a blocking call to collector plugins returning a collection
+// of metrics and errors.  If an error is encountered no metrics will be
+// returned.
 func (p *pluginControl) CollectMetrics(
 	metricTypes []core.MetricType,
 	config *cdata.ConfigDataNode,
@@ -306,15 +305,10 @@
 		return
 	}
 
-<<<<<<< HEAD
-	metrics := []core.Metric{}
-	mChan := make(chan interface{})
-	killChan := make(chan struct{})
-	defer close(killChan)
+	cMetrics := make(chan []core.Metric)
+	cError := make(chan error)
 	var wg sync.WaitGroup
 
-=======
->>>>>>> 1e853204
 	// For each available plugin call available plugin using RPC client and wait for response (goroutines)
 	for pluginKey, pmt := range pluginToMetricMap {
 
@@ -340,57 +334,44 @@
 			continue
 		}
 
-<<<<<<< HEAD
 		wg.Add(1)
 
+		// get a metrics
 		go func(mt []core.MetricType) {
-			select {
-			case <-killChan:
-				return
-			default:
-				metrics, err = cli.CollectMetrics(mt)
-				if err != nil {
-					//return nil, err
-					mChan <- err
-				} else {
-					mChan <- metrics
-				}
+			metrics, err = cli.CollectMetrics(mt)
+			if err != nil {
+				cError <- err
+			} else {
+				cMetrics <- metrics
 			}
 		}(pmt.metricTypes)
-
-	}
-
-	go func() {
-		wg.Wait()
-		close(mChan)
-	}()
-
-	for n := range mChan {
-		switch n.(type) {
-		case []core.Metric:
-			metrics = append(metrics, n.([]core.Metric)...)
-			wg.Done()
-		case error:
-			collErr := n.(error)
-			killChan <- struct{}{}
-			return nil, collErr
-		default:
-			panic("Unexpected type")
-=======
-		// get a metrics
-		metrics, err = cli.CollectMetrics(pmt.metricTypes)
-		if err != nil {
-			errs = append(errs, err)
-			continue
->>>>>>> 1e853204
-		}
 
 		// update statics about plugin usage - only when succesful
 		ap.hitCount++
 		ap.lastHitTime = time.Now()
 	}
 
-	// return both collected metrics and all errors
+	go func() {
+		for m := range cMetrics {
+			metrics = append(metrics, m...)
+			wg.Done()
+		}
+	}()
+
+	go func() {
+		for e := range cError {
+			errs = append(errs, e)
+			wg.Done()
+		}
+	}()
+
+	wg.Wait()
+	close(cMetrics)
+	close(cError)
+
+	if len(errs) > 0 {
+		return nil, errs
+	}
 	return
 }
 
