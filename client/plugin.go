--- conflicted
+++ resolved
@@ -18,15 +18,9 @@
 	LastHit         *time.Time `json:"last_hit,omitempty"`
 }
 
-<<<<<<< HEAD
 // TODO, this should RETURN the plugin that was loaded...
-func (c *Client) LoadPlugin(path string) error {
-	resp, err := c.do("POST", "/plugins", []byte("{\"path\": \""+path+"\"}"))
-
-=======
 func (c *Client) LoadPlugin(p string) error {
 	resp, err := c.pluginUploadRequest(p)
->>>>>>> 41e4c420
 	if err != nil {
 		return err
 	}
@@ -48,7 +42,7 @@
 		Name:    name,
 		Version: version,
 	}
-	resp, err := c.do("DELETE", fmt.Sprintf("/plugins/%s/%d", url.QueryEscape(name), version))
+	resp, err := c.do("DELETE", fmt.Sprintf("/plugins/%s/%d", url.QueryEscape(name), version), ContentTypeJSON)
 	if err != nil {
 		r.Err = err
 		return r
@@ -71,18 +65,12 @@
 
 	var path string
 	if details {
-<<<<<<< HEAD
 		path = "/plugins?details"
 	} else {
 		path = "/plugins"
-=======
-		resp, err = c.do("GET", "/plugins?details", ContentTypeJSON)
-	} else {
-		resp, err = c.do("GET", "/plugins", ContentTypeJSON)
->>>>>>> 41e4c420
 	}
 
-	resp, err := c.do("GET", path)
+	resp, err := c.do("GET", path, ContentTypeJSON)
 	if err != nil {
 		r.Err = err
 		return r
